--- conflicted
+++ resolved
@@ -20,12 +20,9 @@
 - Support for `FEniCS 2019.1.0`
 - Modify `PointwiseObservation` so that ordering of observations targets is respected also in parallel.
   Setting the flag `prune_and_sort` to `True` restores previous behavior.
-<<<<<<< HEAD
 - Remove unused input `tol` from `Model.solveFwd`, `Model.solveAdj`, `Model.solveFwdIncremental`, `Model.solveAdjIncremental`
   and from related classes.
-=======
 - Use `argparse` to set parameters in application drivers from command line
->>>>>>> 4e3208c8
 - Use `dl.XDMFFile` to export solutions for visualization in Paraview in all application drivers
 
 
